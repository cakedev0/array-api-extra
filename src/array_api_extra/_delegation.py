"""Delegation to existing implementations for Public API Functions."""

from collections.abc import Sequence
from types import ModuleType
from typing import Literal

from ._lib import _funcs
from ._lib._utils._compat import (
    array_namespace,
    is_cupy_namespace,
    is_dask_namespace,
    is_jax_namespace,
    is_numpy_namespace,
    is_pydata_sparse_namespace,
    is_torch_namespace,
)
from ._lib._utils._compat import device as get_device
from ._lib._utils._helpers import asarrays, eager_shape
from ._lib._utils._typing import Array, DType

__all__ = ["expand_dims", "isclose", "nan_to_num", "one_hot", "pad", "sinc"]


def expand_dims(
    a: Array, /, *, axis: int | tuple[int, ...] = (0,), xp: ModuleType | None = None
) -> Array:
    """
    Expand the shape of an array.

    Insert (a) new axis/axes that will appear at the position(s) specified by
    `axis` in the expanded array shape.

    This is ``xp.expand_dims`` for `axis` an int *or a tuple of ints*.
    Roughly equivalent to ``numpy.expand_dims`` for NumPy arrays.

    Parameters
    ----------
    a : array
        Array to have its shape expanded.
    axis : int or tuple of ints, optional
        Position(s) in the expanded axes where the new axis (or axes) is/are placed.
        If multiple positions are provided, they should be unique (note that a position
        given by a positive index could also be referred to by a negative index -
        that will also result in an error).
        Default: ``(0,)``.
    xp : array_namespace, optional
        The standard-compatible namespace for `a`. Default: infer.

    Returns
    -------
    array
        `a` with an expanded shape.

    Examples
    --------
    >>> import array_api_strict as xp
    >>> import array_api_extra as xpx
    >>> x = xp.asarray([1, 2])
    >>> x.shape
    (2,)

    The following is equivalent to ``x[xp.newaxis, :]`` or ``x[xp.newaxis]``:

    >>> y = xpx.expand_dims(x, axis=0, xp=xp)
    >>> y
    Array([[1, 2]], dtype=array_api_strict.int64)
    >>> y.shape
    (1, 2)

    The following is equivalent to ``x[:, xp.newaxis]``:

    >>> y = xpx.expand_dims(x, axis=1, xp=xp)
    >>> y
    Array([[1],
           [2]], dtype=array_api_strict.int64)
    >>> y.shape
    (2, 1)

    ``axis`` may also be a tuple:

    >>> y = xpx.expand_dims(x, axis=(0, 1), xp=xp)
    >>> y
    Array([[[1, 2]]], dtype=array_api_strict.int64)

    >>> y = xpx.expand_dims(x, axis=(2, 0), xp=xp)
    >>> y
    Array([[[1],
            [2]]], dtype=array_api_strict.int64)
    """
    if xp is None:
        xp = array_namespace(a)

    if not isinstance(axis, tuple):
        axis = (axis,)
    ndim = a.ndim + len(axis)
    if axis != () and (min(axis) < -ndim or max(axis) >= ndim):
        err_msg = (
            f"a provided axis position is out of bounds for array of dimension {a.ndim}"
        )
        raise IndexError(err_msg)
    axis = tuple(dim % ndim for dim in axis)
    if len(set(axis)) != len(axis):
        err_msg = "Duplicate dimensions specified in `axis`."
        raise ValueError(err_msg)

    if is_numpy_namespace(xp) or is_dask_namespace(xp) or is_jax_namespace(xp):
        return xp.expand_dims(a, axis=axis)

    return _funcs.expand_dims(a, axis=axis, xp=xp)


def isclose(
    a: Array | complex,
    b: Array | complex,
    *,
    rtol: float = 1e-05,
    atol: float = 1e-08,
    equal_nan: bool = False,
    xp: ModuleType | None = None,
) -> Array:
    """
    Return a boolean array where two arrays are element-wise equal within a tolerance.

    The tolerance values are positive, typically very small numbers. The relative
    difference ``(rtol * abs(b))`` and the absolute difference `atol` are added together
    to compare against the absolute difference between `a` and `b`.

    NaNs are treated as equal if they are in the same place and if ``equal_nan=True``.
    Infs are treated as equal if they are in the same place and of the same sign in both
    arrays.

    Parameters
    ----------
    a, b : Array | int | float | complex | bool
        Input objects to compare. At least one must be an array.
    rtol : array_like, optional
        The relative tolerance parameter (see Notes).
    atol : array_like, optional
        The absolute tolerance parameter (see Notes).
    equal_nan : bool, optional
        Whether to compare NaN's as equal. If True, NaN's in `a` will be considered
        equal to NaN's in `b` in the output array.
    xp : array_namespace, optional
        The standard-compatible namespace for `a` and `b`. Default: infer.

    Returns
    -------
    Array
        A boolean array of shape broadcasted from `a` and `b`, containing ``True`` where
        `a` is close to `b`, and ``False`` otherwise.

    Warnings
    --------
    The default `atol` is not appropriate for comparing numbers with magnitudes much
    smaller than one (see notes).

    See Also
    --------
    math.isclose : Similar function in stdlib for Python scalars.

    Notes
    -----
    For finite values, `isclose` uses the following equation to test whether two
    floating point values are equivalent::

        absolute(a - b) <= (atol + rtol * absolute(b))

    Unlike the built-in `math.isclose`,
    the above equation is not symmetric in `a` and `b`,
    so that ``isclose(a, b)`` might be different from ``isclose(b, a)`` in some rare
    cases.

    The default value of `atol` is not appropriate when the reference value `b` has
    magnitude smaller than one. For example, it is unlikely that ``a = 1e-9`` and
    ``b = 2e-9`` should be considered "close", yet ``isclose(1e-9, 2e-9)`` is ``True``
    with default settings. Be sure to select `atol` for the use case at hand, especially
    for defining the threshold below which a non-zero value in `a` will be considered
    "close" to a very small or zero value in `b`.

    The comparison of `a` and `b` uses standard broadcasting, which means that `a` and
    `b` need not have the same shape in order for ``isclose(a, b)`` to evaluate to
    ``True``.

    `isclose` is not defined for non-numeric data types.
    ``bool`` is considered a numeric data-type for this purpose.
    """
    xp = array_namespace(a, b) if xp is None else xp

    if (
        is_numpy_namespace(xp)
        or is_cupy_namespace(xp)
        or is_dask_namespace(xp)
        or is_jax_namespace(xp)
    ):
        return xp.isclose(a, b, rtol=rtol, atol=atol, equal_nan=equal_nan)

    if is_torch_namespace(xp):
        a, b = asarrays(a, b, xp=xp)  # Array API 2024.12 support
        return xp.isclose(a, b, rtol=rtol, atol=atol, equal_nan=equal_nan)

    return _funcs.isclose(a, b, rtol=rtol, atol=atol, equal_nan=equal_nan, xp=xp)


def nan_to_num(
    x: Array | float | complex,
    /,
    *,
    fill_value: int | float = 0.0,
    xp: ModuleType | None = None,
) -> Array:
    """
    Replace NaN with zero and infinity with large finite numbers (default behaviour).

    If `x` is inexact, NaN is replaced by zero or by the user defined value in the
    `fill_value` keyword, infinity is replaced by the largest finite floating
    point value representable by ``x.dtype``, and -infinity is replaced by the
    most negative finite floating point value representable by ``x.dtype``.

    For complex dtypes, the above is applied to each of the real and
    imaginary components of `x` separately.

    Parameters
    ----------
    x : array | float | complex
        Input data.
    fill_value : int | float, optional
        Value to be used to fill NaN values. If no value is passed
        then NaN values will be replaced with 0.0.
    xp : array_namespace, optional
        The standard-compatible namespace for `x`. Default: infer.

    Returns
    -------
    array
        `x`, with the non-finite values replaced.

    See Also
    --------
    array_api.isnan : Shows which elements are Not a Number (NaN).

    Examples
    --------
    >>> import array_api_extra as xpx
    >>> import array_api_strict as xp
    >>> xpx.nan_to_num(xp.inf)
    1.7976931348623157e+308
    >>> xpx.nan_to_num(-xp.inf)
    -1.7976931348623157e+308
    >>> xpx.nan_to_num(xp.nan)
    0.0
    >>> x = xp.asarray([xp.inf, -xp.inf, xp.nan, -128, 128])
    >>> xpx.nan_to_num(x)
    array([ 1.79769313e+308, -1.79769313e+308,  0.00000000e+000, # may vary
           -1.28000000e+002,  1.28000000e+002])
    >>> y = xp.asarray([complex(xp.inf, xp.nan), xp.nan, complex(xp.nan, xp.inf)])
    array([  1.79769313e+308,  -1.79769313e+308,   0.00000000e+000, # may vary
         -1.28000000e+002,   1.28000000e+002])
    >>> xpx.nan_to_num(y)
    array([  1.79769313e+308 +0.00000000e+000j, # may vary
             0.00000000e+000 +0.00000000e+000j,
             0.00000000e+000 +1.79769313e+308j])
    """
    if isinstance(fill_value, complex):
        msg = "Complex fill values are not supported."
        raise TypeError(msg)

    xp = array_namespace(x) if xp is None else xp

    # for scalars we want to output an array
    y = xp.asarray(x)

    if (
        is_cupy_namespace(xp)
        or is_jax_namespace(xp)
        or is_numpy_namespace(xp)
        or is_torch_namespace(xp)
    ):
        return xp.nan_to_num(y, nan=fill_value)

    return _funcs.nan_to_num(y, fill_value=fill_value, xp=xp)


def one_hot(
    x: Array,
    /,
    num_classes: int,
    *,
    dtype: DType | None = None,
    axis: int = -1,
    xp: ModuleType | None = None,
) -> Array:
    """
    One-hot encode the given indices.

    Each index in the input `x` is encoded as a vector of zeros of length `num_classes`
    with the element at the given index set to one.

    Parameters
    ----------
    x : array
        An array with integral dtype whose values are between `0` and `num_classes - 1`.
    num_classes : int
        Number of classes in the one-hot dimension.
    dtype : DType, optional
        The dtype of the return value.  Defaults to the default float dtype (usually
        float64).
    axis : int, optional
        Position in the expanded axes where the new axis is placed. Default: -1.
    xp : array_namespace, optional
        The standard-compatible namespace for `x`. Default: infer.

    Returns
    -------
    array
        An array having the same shape as `x` except for a new axis at the position
        given by `axis` having size `num_classes`.  If `axis` is unspecified, it
        defaults to -1, which appends a new axis.

        If ``x < 0`` or ``x >= num_classes``, then the result is undefined, may raise
        an exception, or may even cause a bad state.  `x` is not checked.

    Examples
    --------
    >>> import array_api_extra as xpx
    >>> import array_api_strict as xp
    >>> xpx.one_hot(xp.asarray([1, 2, 0]), 3)
    Array([[0., 1., 0.],
          [0., 0., 1.],
          [1., 0., 0.]], dtype=array_api_strict.float64)
    """
    # Validate inputs.
    if xp is None:
        xp = array_namespace(x)
    if not xp.isdtype(x.dtype, "integral"):
        msg = "x must have an integral dtype."
        raise TypeError(msg)
    if dtype is None:
        dtype = _funcs.default_dtype(xp, device=get_device(x))
    # Delegate where possible.
    if is_jax_namespace(xp):
        from jax.nn import one_hot as jax_one_hot

        return jax_one_hot(x, num_classes, dtype=dtype, axis=axis)
    if is_torch_namespace(xp):
        from torch.nn.functional import one_hot as torch_one_hot

        x = xp.astype(x, xp.int64)  # PyTorch only supports int64 here.
        try:
            out = torch_one_hot(x, num_classes)
        except RuntimeError as e:
            raise IndexError from e
    else:
        out = _funcs.one_hot(x, num_classes, xp=xp)
    out = xp.astype(out, dtype, copy=False)
    if axis != -1:
        out = xp.moveaxis(out, -1, axis)
    return out


def pad(
    x: Array,
    pad_width: int | tuple[int, int] | Sequence[tuple[int, int]],
    mode: Literal["constant"] = "constant",
    *,
    constant_values: complex = 0,
    xp: ModuleType | None = None,
) -> Array:
    """
    Pad the input array.

    Parameters
    ----------
    x : array
        Input array.
    pad_width : int or tuple of ints or sequence of pairs of ints
        Pad the input array with this many elements from each side.
        If a sequence of tuples, ``[(before_0, after_0), ... (before_N, after_N)]``,
        each pair applies to the corresponding axis of ``x``.
        A single tuple, ``(before, after)``, is equivalent to a list of ``x.ndim``
        copies of this tuple.
    mode : str, optional
        Only "constant" mode is currently supported, which pads with
        the value passed to `constant_values`.
    constant_values : python scalar, optional
        Use this value to pad the input. Default is zero.
    xp : array_namespace, optional
        The standard-compatible namespace for `x`. Default: infer.

    Returns
    -------
    array
        The input array,
        padded with ``pad_width`` elements equal to ``constant_values``.
    """
    xp = array_namespace(x) if xp is None else xp

    if mode != "constant":
        msg = "Only `'constant'` mode is currently supported"
        raise NotImplementedError(msg)

    if (
        is_numpy_namespace(xp)
        or is_cupy_namespace(xp)
        or is_jax_namespace(xp)
        or is_pydata_sparse_namespace(xp)
    ):
        return xp.pad(x, pad_width, mode, constant_values=constant_values)

    # https://github.com/pytorch/pytorch/blob/cf76c05b4dc629ac989d1fb8e789d4fac04a095a/torch/_numpy/_funcs_impl.py#L2045-L2056
    if is_torch_namespace(xp):
        pad_width = xp.asarray(pad_width)
        pad_width = xp.broadcast_to(pad_width, (x.ndim, 2))
        pad_width = xp.flip(pad_width, axis=(0,)).flatten()
        return xp.nn.functional.pad(x, tuple(pad_width), value=constant_values)  # type: ignore[arg-type]  # pyright: ignore[reportArgumentType]

    return _funcs.pad(x, pad_width, constant_values=constant_values, xp=xp)


<<<<<<< HEAD
def partition(
    a: Array,
    kth: int,
    /,
    axis: int | None = -1,
    *,
    xp: ModuleType | None = None,
) -> Array:
    """
    Return a partitioned copy of an array.

    Creates a copy of the array and partially sorts it in such a way that the value
    of the element in k-th position is in the position it would be in a sorted array.
    In the output array, all elements smaller than the k-th element are located to
    the left of this element and all equal or greater are located to its right.
    The ordering of the elements in the two partitions on the either side of
    the k-th element in the output array is undefined.

    Notes:
    If `xp` implements `partition` or an equivalent method (e.g. topk for torch),
    complexity will likely be O(n).
    If not, this function simply calls `xp.sort` and complexity is O(n log n).

    Parameters
    ----------
    a : Array
        Input array.
    kth : int
        Element index to partition by.
    axis : int, optional
        Axis along which to partition. The default is ``-1`` (the last axis).
        If ``None``, the flattened array is used.
=======
def sinc(x: Array, /, *, xp: ModuleType | None = None) -> Array:
    r"""
    Return the normalized sinc function.

    The sinc function is equal to :math:`\sin(\pi x)/(\pi x)` for any argument
    :math:`x\ne 0`. ``sinc(0)`` takes the limit value 1, making ``sinc`` not
    only everywhere continuous but also infinitely differentiable.

    .. note::

        Note the normalization factor of ``pi`` used in the definition.
        This is the most commonly used definition in signal processing.
        Use ``sinc(x / xp.pi)`` to obtain the unnormalized sinc function
        :math:`\sin(x)/x` that is more common in mathematics.

    Parameters
    ----------
    x : array
        Array (possibly multi-dimensional) of values for which to calculate
        ``sinc(x)``. Must have a real floating point dtype.
>>>>>>> 747f9948
    xp : array_namespace, optional
        The standard-compatible namespace for `x`. Default: infer.

    Returns
    -------
<<<<<<< HEAD
    partitioned_array
        Array of the same type and shape as `a`.
    """
    # Validate inputs.
    if xp is None:
        xp = array_namespace(a)
    if a.ndim < 1:
        msg = "`a` must be at least 1-dimensional"
        raise TypeError(msg)
    if axis is None:
        return partition(xp.reshape(a, (-1,)), kth, axis=0, xp=xp)
    (size,) = eager_shape(a, axis)
    if not (0 <= kth < size):
        msg = f"kth(={kth}) out of bounds [0 {size})"
        raise ValueError(msg)

    # Delegate where possible.
    if is_numpy_namespace(xp) or is_cupy_namespace(xp) or is_jax_namespace(xp):
        return xp.partition(a, kth, axis=axis)

    # Use top-k when possible:
    if is_torch_namespace(xp):
        if not (axis == -1 or axis == a.ndim - 1):
            a = xp.transpose(a, axis, -1)

        out = xp.empty_like(a)
        ranks = xp.arange(a.shape[-1]).expand_as(a)

        split_value, indices = xp.kthvalue(a, kth + 1, keepdim=True)
        del indices

        # fill the left-side of the partition
        mask_src = a < split_value
        n_left = mask_src.sum(dim=-1, keepdim=True)
        mask_dest = ranks < n_left
        out[mask_dest] = a[mask_src]

        # fill the middle of the partition
        mask_src = a == split_value
        n_left += mask_src.sum(dim=-1, keepdim=True)
        mask_dest ^= ranks < n_left
        out[mask_dest] = a[mask_src]

        # fill the right-side of the partition
        mask_src = a > split_value
        mask_dest = ranks >= n_left
        out[mask_dest] = a[mask_src]

        if not (axis == -1 or axis == a.ndim - 1):
            out = xp.transpose(out, axis, -1)
        return out

    # Note: dask topk/argtopk sort the return values, so it's
    # not much more efficient than sorting everything when
    # kth is not small compared to x.size

    return _funcs.partition(a, kth, axis=axis, xp=xp)


def argpartition(
    a: Array,
    kth: int,
    /,
    axis: int | None = -1,
    *,
    xp: ModuleType | None = None,
) -> Array:
    """
    Perform an indirect partition along the given axis.

    It returns an array of indices of the same shape as `a` that
    index data along the given axis in partitioned order.

    Notes:
    If `xp` implements `argpartition` or an equivalent method (e.g. topk for torch),
    complexity will likely be O(n).
    If not, this function simply calls `xp.argsort` and complexity is O(n log n).

    Parameters
    ----------
    a : Array
        Input array.
    kth : int
        Element index to partition by.
    axis : int, optional
        Axis along which to partition. The default is ``-1`` (the last axis).
        If ``None``, the flattened array is used.
    xp : array_namespace, optional
        The standard-compatible namespace for `x`. Default: infer.

    Returns
    -------
    index_array
        Array of indices that partition `a` along the specified axis.
    """
    # Validate inputs.
    if xp is None:
        xp = array_namespace(a)
    if is_pydata_sparse_namespace(xp):
        msg = "Not implemented for sparse backend: no argsort"
        raise NotImplementedError(msg)
    if a.ndim < 1:
        msg = "`a` must be at least 1-dimensional"
        raise TypeError(msg)
    if axis is None:
        return argpartition(xp.reshape(a, (-1,)), kth, axis=0, xp=xp)
    (size,) = eager_shape(a, axis)
    if not (0 <= kth < size):
        msg = f"kth(={kth}) out of bounds [0 {size})"
        raise ValueError(msg)

    # Delegate where possible.
    if is_numpy_namespace(xp) or is_cupy_namespace(xp) or is_jax_namespace(xp):
        return xp.argpartition(a, kth, axis=axis)

    # Use top-k when possible:
    if is_torch_namespace(xp):
        # see `partition` above for commented details of those steps:
        if not (axis == -1 or axis == a.ndim - 1):
            a = xp.transpose(a, axis, -1)

        ranks = xp.arange(a.shape[-1]).expand_as(a)
        out = xp.empty_like(ranks)

        split_value, indices = xp.kthvalue(a, kth + 1, keepdim=True)
        del indices

        mask_src = a < split_value
        n_left = mask_src.sum(dim=-1, keepdim=True)
        mask_dest = ranks < n_left
        out[mask_dest] = ranks[mask_src]

        mask_src = a == split_value
        n_left += mask_src.sum(dim=-1, keepdim=True)
        mask_dest ^= ranks < n_left
        out[mask_dest] = ranks[mask_src]

        mask_src = a > split_value
        mask_dest = ranks >= n_left
        out[mask_dest] = ranks[mask_src]

        if not (axis == -1 or axis == a.ndim - 1):
            out = xp.transpose(out, axis, -1)
        return out

    # Note: dask topk/argtopk sort the return values, so it's
    # not much more efficient than sorting everything when
    # kth is not small compared to x.size

    return _funcs.argpartition(a, kth, axis=axis, xp=xp)
=======
    array
        ``sinc(x)`` calculated elementwise, which has the same shape as the input.

    Notes
    -----
    The name sinc is short for "sine cardinal" or "sinus cardinalis".

    The sinc function is used in various signal processing applications,
    including in anti-aliasing, in the construction of a Lanczos resampling
    filter, and in interpolation.

    For bandlimited interpolation of discrete-time signals, the ideal
    interpolation kernel is proportional to the sinc function.

    References
    ----------
    #. Weisstein, Eric W. "Sinc Function." From MathWorld--A Wolfram Web
       Resource. https://mathworld.wolfram.com/SincFunction.html
    #. Wikipedia, "Sinc function",
       https://en.wikipedia.org/wiki/Sinc_function

    Examples
    --------
    >>> import array_api_strict as xp
    >>> import array_api_extra as xpx
    >>> x = xp.linspace(-4, 4, 41)
    >>> xpx.sinc(x, xp=xp)
    Array([-3.89817183e-17, -4.92362781e-02,
           -8.40918587e-02, -8.90384387e-02,
           -5.84680802e-02,  3.89817183e-17,
            6.68206631e-02,  1.16434881e-01,
            1.26137788e-01,  8.50444803e-02,
           -3.89817183e-17, -1.03943254e-01,
           -1.89206682e-01, -2.16236208e-01,
           -1.55914881e-01,  3.89817183e-17,
            2.33872321e-01,  5.04551152e-01,
            7.56826729e-01,  9.35489284e-01,
            1.00000000e+00,  9.35489284e-01,
            7.56826729e-01,  5.04551152e-01,
            2.33872321e-01,  3.89817183e-17,
           -1.55914881e-01, -2.16236208e-01,
           -1.89206682e-01, -1.03943254e-01,
           -3.89817183e-17,  8.50444803e-02,
            1.26137788e-01,  1.16434881e-01,
            6.68206631e-02,  3.89817183e-17,
           -5.84680802e-02, -8.90384387e-02,
           -8.40918587e-02, -4.92362781e-02,
           -3.89817183e-17], dtype=array_api_strict.float64)
    """

    if xp is None:
        xp = array_namespace(x)

    if not xp.isdtype(x.dtype, "real floating"):
        err_msg = "`x` must have a real floating data type."
        raise ValueError(err_msg)

    if (
        is_numpy_namespace(xp)
        or is_cupy_namespace(xp)
        or is_jax_namespace(xp)
        or is_torch_namespace(xp)
        or is_dask_namespace(xp)
    ):
        return xp.sinc(x)

    return _funcs.sinc(x, xp=xp)
>>>>>>> 747f9948
<|MERGE_RESOLUTION|>--- conflicted
+++ resolved
@@ -416,40 +416,6 @@
     return _funcs.pad(x, pad_width, constant_values=constant_values, xp=xp)
 
 
-<<<<<<< HEAD
-def partition(
-    a: Array,
-    kth: int,
-    /,
-    axis: int | None = -1,
-    *,
-    xp: ModuleType | None = None,
-) -> Array:
-    """
-    Return a partitioned copy of an array.
-
-    Creates a copy of the array and partially sorts it in such a way that the value
-    of the element in k-th position is in the position it would be in a sorted array.
-    In the output array, all elements smaller than the k-th element are located to
-    the left of this element and all equal or greater are located to its right.
-    The ordering of the elements in the two partitions on the either side of
-    the k-th element in the output array is undefined.
-
-    Notes:
-    If `xp` implements `partition` or an equivalent method (e.g. topk for torch),
-    complexity will likely be O(n).
-    If not, this function simply calls `xp.sort` and complexity is O(n log n).
-
-    Parameters
-    ----------
-    a : Array
-        Input array.
-    kth : int
-        Element index to partition by.
-    axis : int, optional
-        Axis along which to partition. The default is ``-1`` (the last axis).
-        If ``None``, the flattened array is used.
-=======
 def sinc(x: Array, /, *, xp: ModuleType | None = None) -> Array:
     r"""
     Return the normalized sinc function.
@@ -470,164 +436,11 @@
     x : array
         Array (possibly multi-dimensional) of values for which to calculate
         ``sinc(x)``. Must have a real floating point dtype.
->>>>>>> 747f9948
     xp : array_namespace, optional
         The standard-compatible namespace for `x`. Default: infer.
 
     Returns
     -------
-<<<<<<< HEAD
-    partitioned_array
-        Array of the same type and shape as `a`.
-    """
-    # Validate inputs.
-    if xp is None:
-        xp = array_namespace(a)
-    if a.ndim < 1:
-        msg = "`a` must be at least 1-dimensional"
-        raise TypeError(msg)
-    if axis is None:
-        return partition(xp.reshape(a, (-1,)), kth, axis=0, xp=xp)
-    (size,) = eager_shape(a, axis)
-    if not (0 <= kth < size):
-        msg = f"kth(={kth}) out of bounds [0 {size})"
-        raise ValueError(msg)
-
-    # Delegate where possible.
-    if is_numpy_namespace(xp) or is_cupy_namespace(xp) or is_jax_namespace(xp):
-        return xp.partition(a, kth, axis=axis)
-
-    # Use top-k when possible:
-    if is_torch_namespace(xp):
-        if not (axis == -1 or axis == a.ndim - 1):
-            a = xp.transpose(a, axis, -1)
-
-        out = xp.empty_like(a)
-        ranks = xp.arange(a.shape[-1]).expand_as(a)
-
-        split_value, indices = xp.kthvalue(a, kth + 1, keepdim=True)
-        del indices
-
-        # fill the left-side of the partition
-        mask_src = a < split_value
-        n_left = mask_src.sum(dim=-1, keepdim=True)
-        mask_dest = ranks < n_left
-        out[mask_dest] = a[mask_src]
-
-        # fill the middle of the partition
-        mask_src = a == split_value
-        n_left += mask_src.sum(dim=-1, keepdim=True)
-        mask_dest ^= ranks < n_left
-        out[mask_dest] = a[mask_src]
-
-        # fill the right-side of the partition
-        mask_src = a > split_value
-        mask_dest = ranks >= n_left
-        out[mask_dest] = a[mask_src]
-
-        if not (axis == -1 or axis == a.ndim - 1):
-            out = xp.transpose(out, axis, -1)
-        return out
-
-    # Note: dask topk/argtopk sort the return values, so it's
-    # not much more efficient than sorting everything when
-    # kth is not small compared to x.size
-
-    return _funcs.partition(a, kth, axis=axis, xp=xp)
-
-
-def argpartition(
-    a: Array,
-    kth: int,
-    /,
-    axis: int | None = -1,
-    *,
-    xp: ModuleType | None = None,
-) -> Array:
-    """
-    Perform an indirect partition along the given axis.
-
-    It returns an array of indices of the same shape as `a` that
-    index data along the given axis in partitioned order.
-
-    Notes:
-    If `xp` implements `argpartition` or an equivalent method (e.g. topk for torch),
-    complexity will likely be O(n).
-    If not, this function simply calls `xp.argsort` and complexity is O(n log n).
-
-    Parameters
-    ----------
-    a : Array
-        Input array.
-    kth : int
-        Element index to partition by.
-    axis : int, optional
-        Axis along which to partition. The default is ``-1`` (the last axis).
-        If ``None``, the flattened array is used.
-    xp : array_namespace, optional
-        The standard-compatible namespace for `x`. Default: infer.
-
-    Returns
-    -------
-    index_array
-        Array of indices that partition `a` along the specified axis.
-    """
-    # Validate inputs.
-    if xp is None:
-        xp = array_namespace(a)
-    if is_pydata_sparse_namespace(xp):
-        msg = "Not implemented for sparse backend: no argsort"
-        raise NotImplementedError(msg)
-    if a.ndim < 1:
-        msg = "`a` must be at least 1-dimensional"
-        raise TypeError(msg)
-    if axis is None:
-        return argpartition(xp.reshape(a, (-1,)), kth, axis=0, xp=xp)
-    (size,) = eager_shape(a, axis)
-    if not (0 <= kth < size):
-        msg = f"kth(={kth}) out of bounds [0 {size})"
-        raise ValueError(msg)
-
-    # Delegate where possible.
-    if is_numpy_namespace(xp) or is_cupy_namespace(xp) or is_jax_namespace(xp):
-        return xp.argpartition(a, kth, axis=axis)
-
-    # Use top-k when possible:
-    if is_torch_namespace(xp):
-        # see `partition` above for commented details of those steps:
-        if not (axis == -1 or axis == a.ndim - 1):
-            a = xp.transpose(a, axis, -1)
-
-        ranks = xp.arange(a.shape[-1]).expand_as(a)
-        out = xp.empty_like(ranks)
-
-        split_value, indices = xp.kthvalue(a, kth + 1, keepdim=True)
-        del indices
-
-        mask_src = a < split_value
-        n_left = mask_src.sum(dim=-1, keepdim=True)
-        mask_dest = ranks < n_left
-        out[mask_dest] = ranks[mask_src]
-
-        mask_src = a == split_value
-        n_left += mask_src.sum(dim=-1, keepdim=True)
-        mask_dest ^= ranks < n_left
-        out[mask_dest] = ranks[mask_src]
-
-        mask_src = a > split_value
-        mask_dest = ranks >= n_left
-        out[mask_dest] = ranks[mask_src]
-
-        if not (axis == -1 or axis == a.ndim - 1):
-            out = xp.transpose(out, axis, -1)
-        return out
-
-    # Note: dask topk/argtopk sort the return values, so it's
-    # not much more efficient than sorting everything when
-    # kth is not small compared to x.size
-
-    return _funcs.argpartition(a, kth, axis=axis, xp=xp)
-=======
     array
         ``sinc(x)`` calculated elementwise, which has the same shape as the input.
 
@@ -695,4 +508,192 @@
         return xp.sinc(x)
 
     return _funcs.sinc(x, xp=xp)
->>>>>>> 747f9948
+
+
+def partition(
+    a: Array,
+    kth: int,
+    /,
+    axis: int | None = -1,
+    *,
+    xp: ModuleType | None = None,
+) -> Array:
+    """
+    Return a partitioned copy of an array.
+
+    Creates a copy of the array and partially sorts it in such a way that the value
+    of the element in k-th position is in the position it would be in a sorted array.
+    In the output array, all elements smaller than the k-th element are located to
+    the left of this element and all equal or greater are located to its right.
+    The ordering of the elements in the two partitions on the either side of
+    the k-th element in the output array is undefined.
+
+    Notes:
+    If `xp` implements `partition` or an equivalent method (e.g. topk for torch),
+    complexity will likely be O(n).
+    If not, this function simply calls `xp.sort` and complexity is O(n log n).
+
+    Parameters
+    ----------
+    a : Array
+        Input array.
+    kth : int
+        Element index to partition by.
+    axis : int, optional
+        Axis along which to partition. The default is ``-1`` (the last axis).
+        If ``None``, the flattened array is used.
+    xp : array_namespace, optional
+        The standard-compatible namespace for `x`. Default: infer.
+
+    Returns
+    -------
+    partitioned_array
+        Array of the same type and shape as `a`.
+    """
+    # Validate inputs.
+    if xp is None:
+        xp = array_namespace(a)
+    if a.ndim < 1:
+        msg = "`a` must be at least 1-dimensional"
+        raise TypeError(msg)
+    if axis is None:
+        return partition(xp.reshape(a, (-1,)), kth, axis=0, xp=xp)
+    (size,) = eager_shape(a, axis)
+    if not (0 <= kth < size):
+        msg = f"kth(={kth}) out of bounds [0 {size})"
+        raise ValueError(msg)
+
+    # Delegate where possible.
+    if is_numpy_namespace(xp) or is_cupy_namespace(xp) or is_jax_namespace(xp):
+        return xp.partition(a, kth, axis=axis)
+
+    # Use top-k when possible:
+    if is_torch_namespace(xp):
+        if not (axis == -1 or axis == a.ndim - 1):
+            a = xp.transpose(a, axis, -1)
+
+        out = xp.empty_like(a)
+        ranks = xp.arange(a.shape[-1]).expand_as(a)
+
+        split_value, indices = xp.kthvalue(a, kth + 1, keepdim=True)
+        del indices
+
+        # fill the left-side of the partition
+        mask_src = a < split_value
+        n_left = mask_src.sum(dim=-1, keepdim=True)
+        mask_dest = ranks < n_left
+        out[mask_dest] = a[mask_src]
+
+        # fill the middle of the partition
+        mask_src = a == split_value
+        n_left += mask_src.sum(dim=-1, keepdim=True)
+        mask_dest ^= ranks < n_left
+        out[mask_dest] = a[mask_src]
+
+        # fill the right-side of the partition
+        mask_src = a > split_value
+        mask_dest = ranks >= n_left
+        out[mask_dest] = a[mask_src]
+
+        if not (axis == -1 or axis == a.ndim - 1):
+            out = xp.transpose(out, axis, -1)
+        return out
+
+    # Note: dask topk/argtopk sort the return values, so it's
+    # not much more efficient than sorting everything when
+    # kth is not small compared to x.size
+
+    return _funcs.partition(a, kth, axis=axis, xp=xp)
+
+
+def argpartition(
+    a: Array,
+    kth: int,
+    /,
+    axis: int | None = -1,
+    *,
+    xp: ModuleType | None = None,
+) -> Array:
+    """
+    Perform an indirect partition along the given axis.
+
+    It returns an array of indices of the same shape as `a` that
+    index data along the given axis in partitioned order.
+
+    Notes:
+    If `xp` implements `argpartition` or an equivalent method (e.g. topk for torch),
+    complexity will likely be O(n).
+    If not, this function simply calls `xp.argsort` and complexity is O(n log n).
+
+    Parameters
+    ----------
+    a : Array
+        Input array.
+    kth : int
+        Element index to partition by.
+    axis : int, optional
+        Axis along which to partition. The default is ``-1`` (the last axis).
+        If ``None``, the flattened array is used.
+    xp : array_namespace, optional
+        The standard-compatible namespace for `x`. Default: infer.
+
+    Returns
+    -------
+    index_array
+        Array of indices that partition `a` along the specified axis.
+    """
+    # Validate inputs.
+    if xp is None:
+        xp = array_namespace(a)
+    if is_pydata_sparse_namespace(xp):
+        msg = "Not implemented for sparse backend: no argsort"
+        raise NotImplementedError(msg)
+    if a.ndim < 1:
+        msg = "`a` must be at least 1-dimensional"
+        raise TypeError(msg)
+    if axis is None:
+        return argpartition(xp.reshape(a, (-1,)), kth, axis=0, xp=xp)
+    (size,) = eager_shape(a, axis)
+    if not (0 <= kth < size):
+        msg = f"kth(={kth}) out of bounds [0 {size})"
+        raise ValueError(msg)
+
+    # Delegate where possible.
+    if is_numpy_namespace(xp) or is_cupy_namespace(xp) or is_jax_namespace(xp):
+        return xp.argpartition(a, kth, axis=axis)
+
+    # Use top-k when possible:
+    if is_torch_namespace(xp):
+        # see `partition` above for commented details of those steps:
+        if not (axis == -1 or axis == a.ndim - 1):
+            a = xp.transpose(a, axis, -1)
+
+        ranks = xp.arange(a.shape[-1]).expand_as(a)
+        out = xp.empty_like(ranks)
+
+        split_value, indices = xp.kthvalue(a, kth + 1, keepdim=True)
+        del indices
+
+        mask_src = a < split_value
+        n_left = mask_src.sum(dim=-1, keepdim=True)
+        mask_dest = ranks < n_left
+        out[mask_dest] = ranks[mask_src]
+
+        mask_src = a == split_value
+        n_left += mask_src.sum(dim=-1, keepdim=True)
+        mask_dest ^= ranks < n_left
+        out[mask_dest] = ranks[mask_src]
+
+        mask_src = a > split_value
+        mask_dest = ranks >= n_left
+        out[mask_dest] = ranks[mask_src]
+
+        if not (axis == -1 or axis == a.ndim - 1):
+            out = xp.transpose(out, axis, -1)
+        return out
+
+    # Note: dask topk/argtopk sort the return values, so it's
+    # not much more efficient than sorting everything when
+    # kth is not small compared to x.size
+
+    return _funcs.argpartition(a, kth, axis=axis, xp=xp)