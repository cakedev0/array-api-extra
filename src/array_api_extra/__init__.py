"""Extra array functions built on top of the array API standard."""

from ._delegation import (
<<<<<<< HEAD
    argpartition,
=======
    atleast_nd,
    cov,
>>>>>>> 9ac3e418
    expand_dims,
    isclose,
    nan_to_num,
    one_hot,
    pad,
<<<<<<< HEAD
    partition,
=======
>>>>>>> 9ac3e418
    sinc,
)
from ._lib._at import at
from ._lib._funcs import (
    apply_where,
    broadcast_shapes,
    create_diagonal,
    default_dtype,
    kron,
    nunique,
    setdiff1d,
)
from ._lib._lazy import lazy_apply

__version__ = "0.9.1.dev0"

# pylint: disable=duplicate-code
__all__ = [
    "__version__",
    "apply_where",
    "argpartition",
    "at",
    "atleast_nd",
    "broadcast_shapes",
    "cov",
    "create_diagonal",
    "default_dtype",
    "expand_dims",
    "isclose",
    "kron",
    "lazy_apply",
    "nan_to_num",
    "nunique",
    "one_hot",
    "pad",
    "partition",
    "setdiff1d",
    "sinc",
]<|MERGE_RESOLUTION|>--- conflicted
+++ resolved
@@ -1,21 +1,15 @@
 """Extra array functions built on top of the array API standard."""
 
 from ._delegation import (
-<<<<<<< HEAD
     argpartition,
-=======
     atleast_nd,
     cov,
->>>>>>> 9ac3e418
     expand_dims,
     isclose,
     nan_to_num,
     one_hot,
     pad,
-<<<<<<< HEAD
     partition,
-=======
->>>>>>> 9ac3e418
     sinc,
 )
 from ._lib._at import at
